# -*- coding: utf-8 -*-
#    This file is part of Gtfslib-python.
#
#    Gtfslib-python is free software: you can redistribute it and/or modify
#    it under the terms of the GNU General Public License as published by
#    the Free Software Foundation, either version 3 of the License, or
#    (at your option) any later version.
#
#    Gtfslib-python is distributed in the hope that it will be useful,
#    but WITHOUT ANY WARRANTY; without even the implied warranty of
#    MERCHANTABILITY or FITNESS FOR A PARTICULAR PURPOSE.  See the
#    GNU General Public License for more details.
#
#    You should have received a copy of the GNU General Public License
#    along with gtfslib-python.  If not, see <http://www.gnu.org/licenses/>.
"""
@author: Laurent GRÉGOIRE <laurent.gregoire@mecatran.com>
"""
import logging

from gtfslib.model import Agency, FeedInfo, Route, Calendar, CalendarDate, Stop, \
    Trip, StopTime, Transfer, Shape, ShapePoint, Zone, FareAttribute, FareRule
from gtfslib.spatial import DistanceCache, orthodromic_distance,\
    orthodromic_seg_distance
from gtfslib.utils import timing, fmttime, ContinousPiecewiseLinearFunc

logger = logging.getLogger('libgtfs')

DOW_NAMES = { 0: 'monday', 1: 'tuesday', 2: 'wednesday', 3: 'thursday', 4: 'friday', 5: 'saturday', 6: 'sunday' }

# TODO Enable this when we have a cache
ENABLE_SHAPE_DISTANCE = True

def _toint(s, default_value=None):
    if s is None or len(s) == 0:
        if default_value is None:
            raise ValueError()
        return default_value
    return int(s)

def _timetoint(s, default_value=None):
    if s is None or len(s) == 0:
        if default_value is None:
            raise ValueError()
        return default_value
    hms = s.split(':')
    if len(hms) != 3:
        raise ValueError("Invalid date/time: %s" % s)
    return int(hms[0]) * 3600 + int(hms[1]) * 60 + int(hms[2])

def _tofloat(s, default_value=None):
    if s is None or len(s) == 0:
        return default_value
    return float(s)

def _todate(s, default_value=None):
    if s is None or len(s) == 0:
        return default_value
    return CalendarDate.fromYYYYMMDD(s).as_date()

class _CacheEntry(object):

    def __init__(self, distance):
        self._distance = distance
        self._next_entries = {}

    def next_entry(self, stop):
        return self._next_entries.get(stop.stop_id)

    def distance(self):
        return self._distance

    def insert(self, stop, distance):
        next_entry = _CacheEntry(distance)
        self._next_entries[stop.stop_id] = next_entry
        return next_entry

class _OdometerShape(object):

    # A 0.1% cone - Coefficient to defavor points further away on a shape
    # when doing stop snapping to shape. The summit angle of the offset cone
    # is 2 * arctan(K).
    K = 0.001

    def __init__(self, shape):
        self._shape = shape
        self._cache = _CacheEntry(None)
        self._cache_hit = 0
        self._cache_miss = 0
        if all(pt.shape_dist_traveled != -999999 for pt in shape.points):
            self._xdist = ContinousPiecewiseLinearFunc()
        else:
            self._xdist = None
        # Normalize the shape here:
        # 1) dist_traveled to meters
        # 2) pt_seq to contiguous numbering from 0
        ptseq = 0
        distance_meters = 0.0
        last_pt = None
        shape.points.sort(key=lambda p: p.shape_pt_sequence)
        for pt in shape.points:
            if last_pt is not None:
                # Note: we do not use distance cache, as most probably
                # many of the points will be different from each other.
                distance_meters += orthodromic_distance(last_pt, pt)
            last_pt = pt
            pt.shape_pt_sequence = ptseq
            old_distance = pt.shape_dist_traveled
            pt.shape_dist_traveled = distance_meters
            # Remember the distance mapping for stop times
            if self._xdist:
                self._xdist.append(old_distance, pt.shape_dist_traveled)
            ptseq += 1

    def reset(self):
        self._distance = 0
        self._istart = 0
        self._cache_cursor = self._cache

    def dist_traveled(self, stop, old_dist_traveled):
        if old_dist_traveled and self._xdist:
            # Case 1: we have in the original data shape_dist_traveled
            # We need to remap from the old scale to the new meter scale
            return self._xdist.interpolate(old_dist_traveled)
        else:
            # Case 2: we do not have original shape_dist_traveled
            # We need to determine ourselves where in the shape we lie
            # TODO Implement a cache, this can be slow for lots of trips
            # and the result is the same for the same pattern
            # Check the cache first
            cache_entry = self._cache_cursor.next_entry(stop)
            if cache_entry is not None:
                self._cache_cursor = cache_entry
                self._cache_hit += 1
                return cache_entry.distance()
            min_dist = 1e20
            best_i = self._istart
            best_dist = 0
            for i in range(self._istart, len(self._shape.points) - 1):
                a = self._shape.points[i]
                b = self._shape.points[i+1]
                dist, pdist = orthodromic_seg_distance(stop, a, b)
                newdist = a.shape_dist_traveled + pdist
                howfar = newdist - self._distance
                # Add a slight "cone" offset. There are pathological
                # cases with backtracking shapes where the best distance
                # is slightly better way further (for eg 0.01m) than at
                # the starting point (for eg 0.02m). In that case we should
                # obviously keep the first point instead of moving too fast
                # to the shape end. That offset should help for some cases.
                dist += howfar * self.K
                if dist < min_dist:
                    min_dist = dist
                    best_i = i
                    best_dist = newdist
            if best_dist > self._distance:
                self._distance = best_dist
            else:
                delta = self._distance - best_dist
                if delta > 10:
                    # This is harmless if the backtracking distance is small.
                    # We have lots of false positive (<<1m) due to rounding errors.
                    logger.warn("Backtracking of %f m detected in shape %s for stop %s (%s) (%f,%f) at distance %f < %f m on segment #[%d-%d]" % (
                                delta, self._shape.shape_id, stop.stop_id, stop.stop_name, stop.stop_lat, stop.stop_lon, best_dist, self._distance, best_i, best_i+1))
            self._istart = best_i
            self._cache_miss += 1
            self._cache_cursor = self._cache_cursor.insert(stop, self._distance)
            return self._distance

    def _debug_cache(self):
        logger.debug("Shape %s: Cache hit: %d, misses: %d" % (self._shape.shape_id, self._cache_hit, self._cache_miss))

class _Odometer(object):
    _shapes = {}
    _dcache = DistanceCache()

    def normalize_and_register_shape(self, shape):
        self._shapes[shape.shape_id] = _OdometerShape(shape)

    def reset(self, shape_id):
        self._distance = 0
        self._last_stop = None
        odoshp = self._shapes.get(shape_id, None)
        if odoshp is not None:
            odoshp.reset()

    def dist_traveled(self, shape_id, stop, old_dist_traveled):
        odoshp = self._shapes.get(shape_id, None)
        if odoshp is not None and ENABLE_SHAPE_DISTANCE:
            # We have a shape, use it
            return odoshp.dist_traveled(stop, old_dist_traveled)
        # We do not have shape, use straight-line distance between
        # consecutive stops
        if self._last_stop is not None:
            self._distance += self._dcache.orthodromic_distance(self._last_stop, stop)
        self._last_stop = stop
        return self._distance

    def _debug_cache(self):
        for odoshp in self._shapes.values():
            odoshp._debug_cache()

@timing
def _convert_gtfs_model(feed_id, gtfs, dao, lenient=False):
    
    feedinfo2 = None
    logger.info("Importing feed ID '%s'" % feed_id)
    n_feedinfo = 0
    for feedinfo in gtfs.feedinfo():
        n_feedinfo += 1
        if n_feedinfo > 1:
            logger.error("Feed info should be unique if defined. Taking first one." % (n_feedinfo))
            break
        # TODO Automatically compute from calendar range if missing?
        feedinfo['feed_start_date'] = _todate(feedinfo.get('feed_start_date'))
        feedinfo['feed_end_date'] = _todate(feedinfo.get('feed_end_date'))
        feedinfo2 = FeedInfo(feed_id, **feedinfo)
    if feedinfo2 is None:
        # Optional, generate empty feed info
        feedinfo2 = FeedInfo(feed_id)
    dao.add(feedinfo2)
    dao.flush()
    logger.info("Imported %d feedinfo" % n_feedinfo)

    logger.info("Importing agencies...")
    n_agencies = 0
    single_agency = None
    agency_ids = set()
    for agency in gtfs.agencies():
        # agency_id is optional only if we have a single agency
        if n_agencies == 0 and agency.get('agency_id') is None:
            agency['agency_id'] = ''
        agency2 = Agency(feed_id, **agency)
        if n_agencies == 0:
            single_agency = agency2
        else:
            single_agency = None
        n_agencies += 1
        dao.add(agency2)
        agency_ids.add(agency2.agency_id)
    dao.flush()
    logger.info("Imported %d agencies" % n_agencies)

    def import_stop(stop, stoptype, zone_ids, item_ids, station_ids=None):
        zone_id = stop.get('zone_id')
        if zone_id and zone_id not in zone_ids:
            # Lazy-creation of zone
            zone = Zone(feed_id, zone_id)
            zone_ids.add(zone_id)
            dao.add(zone)
        stop['location_type'] = _toint(stop.get('location_type'), Stop.TYPE_STOP)
        if stop['location_type'] != stoptype:
            return
        stop['wheelchair_boarding'] = _toint(stop.get('wheelchair_boarding'), Stop.WHEELCHAIR_UNKNOWN)
        lat = _tofloat(stop.get('stop_lat'), None)
        lon = _tofloat(stop.get('stop_lon'), None)
        if lat is None or lon is None:
            if lenient:
                logger.error("Missing lat/lon for '%s', set to default (0,0)" % (stop,))
                if lat is None:
                    lat = 0
                if lon is None:
                    lon = 0
            else:
                raise ValueError("Missing mandatory lat/lon for '%s'." % (stop,))
        stop['stop_lat'] = lat
        stop['stop_lon'] = lon
        # This field has been renamed for consistency
        parent_id = stop.get('parent_station')
        stop['parent_station_id'] = parent_id if parent_id else None
        if parent_id and station_ids and parent_id not in station_ids:
            if lenient:
                logger.error("Parent station ID '%s' in '%s' is invalid, resetting." % (parent_id, stop))
                stop['parent_station_id'] = None
            else:
                raise KeyError("Parent station ID '%s' in '%s' is invalid." % (parent_id, stop))
        stop.pop('parent_station', None)
        stop2 = Stop(feed_id, **stop)
        dao.add(stop2)
        item_ids.add(stop2.stop_id)

    stop_ids = set()
    station_ids = set()
    zone_ids = set()
    logger.info("Importing zones, stations and stops...")
    n_stations = n_stops = 0
    for station in gtfs.stops():
        import_stop(station, Stop.TYPE_STATION, zone_ids, station_ids)
        n_stations += 1
    for stop in gtfs.stops():
        import_stop(stop, Stop.TYPE_STOP, zone_ids, stop_ids, station_ids)
        n_stops += 1
    dao.flush()
    logger.info("Imported %d zones, %d stations and %d stops" % (len(zone_ids), n_stations, n_stops))

    logger.info("Importing transfers...")
    n_transfers = 0
    for transfer in gtfs.transfers():
        from_stop_id = transfer.get('from_stop_id')
        to_stop_id = transfer.get('to_stop_id')
        transfer['transfer_type'] = _toint(transfer.get('transfer_type'), 0)
        for stop_id in (from_stop_id, to_stop_id):
            if stop_id not in station_ids and stop_id not in stop_ids:
                if lenient:
                    logger.error("Stop ID '%s' in '%s' is invalid, skipping." % (stop_id, transfer))
                    continue
                else:
                    raise KeyError("Stop ID '%s' in '%s' is invalid." % (stop_id, transfer))
        transfer2 = Transfer(feed_id, **transfer)
        dao.add(transfer2)
    dao.flush()
    logger.info("Imported %d transfers" % (n_transfers))
    
    logger.info("Importing routes...")
    n_routes = 0
    route_ids = set()
    for route in gtfs.routes():
        route['route_type'] = int(route.get('route_type'))
        agency_id = route.get('agency_id')
        if (agency_id is None or len(agency_id) == 0) and single_agency is not None:
            # Route.agency is optional if only a single agency exists.
            agency_id = route['agency_id'] = single_agency.agency_id
        if agency_id not in agency_ids:
            if lenient:
                logger.error("Agency ID '%s' in '%s' is invalid, skipping route." % (agency_id, route))
                continue
            else:
                raise KeyError("agency ID '%s' in '%s' is invalid." % (agency_id, route))
        route2 = Route(feed_id, **route)
        dao.add(route2)
        route_ids.add(route2.route_id)
        n_routes += 1
    dao.flush()
    logger.info("Imported %d routes" % n_routes)

    logger.info("Importing fares...")
    n_fares = 0
    for fare_attr in gtfs.fare_attributes():
        fare_attr['price'] = _tofloat(fare_attr.get('price'))
        fare_attr['payment_method'] = _toint(fare_attr.get('payment_method'))
        fare_attr['transfers'] = _toint(fare_attr.get('transfers'))
        if fare_attr.get('transfer_duration') is not None:
            fare_attr['transfer_duration'] = _toint(fare_attr.get('transfer_duration'))
        fare = FareAttribute(feed_id, **fare_attr)
        dao.add(fare)
        n_fares += 1
    dao.flush()
    fare_rules = set()
    for fare_rule in gtfs.fare_rules():
        fare_rule2 = FareRule(feed_id, **fare_rule)
        if fare_rule2 in fare_rules:
            if lenient:
                logger.error("Duplicated fare rule (%s), skipping." % (fare_rule2))
                continue
            else:
                raise KeyError("Duplicated fare rule (%s)" % (fare_rule2))
        dao.add(fare_rule2)
        fare_rules.add(fare_rule2)
    dao.flush()
    logger.info("Imported %d fare and %d rules" % (n_fares, len(fare_rules)))

    logger.info("Importing calendars...")
    calanddates2 = {}
    for calendar in gtfs.calendars():
        calid = calendar.get('service_id')
        calendar2 = Calendar(feed_id, calid)
        dates2 = []
        start_date = CalendarDate.fromYYYYMMDD(calendar.get('start_date'))
        end_date = CalendarDate.fromYYYYMMDD(calendar.get('end_date'))
        for d in CalendarDate.range(start_date, end_date.next_day()):
            if int(calendar.get(DOW_NAMES[d.dow()])):
                dates2.append(d)
        calanddates2[calid] = (calendar2, set(dates2))

    logger.info("Normalizing calendar dates...")
    for caldate in gtfs.calendar_dates():
        calid = caldate.get('service_id')
        date2 = CalendarDate.fromYYYYMMDD(caldate.get('date'))
        addremove = int(caldate.get('exception_type'))
        if calid in calanddates2:
            calendar2, dates2 = calanddates2[calid]
        else:
            calendar2 = Calendar(feed_id, calid)
            dates2 = set([])
            calanddates2[calid] = (calendar2, dates2)
        if addremove == 1:
            dates2.add(date2)
        elif addremove == 2:
            if date2 in dates2:
                dates2.remove(date2)
    n_calendars = 0
    n_caldates = 0
    calendar_ids = set()
    for (calendar2, dates2) in calanddates2.values():
        calendar2.dates = [ d for d in dates2 ]
        dao.add(calendar2)
        calendar_ids.add(calendar2.service_id)
        n_calendars += 1
        n_caldates += len(calendar2.dates)
    dao.flush()
    logger.info("Imported %d calendars and %d dates" % (n_calendars, n_caldates))

    logger.info("Importing shapes...")
    n_shape_pts = 0
    shapes = {}
    for shpt in gtfs.shapes():
        shape_id = shpt.get('shape_id')
        pt_seq = _toint(shpt.get('shape_pt_sequence'))
        # This field is optional
        dist_traveled = _tofloat(shpt.get('shape_dist_traveled'), -999999)
        lat = _tofloat(shpt.get('shape_pt_lat'))
        lon = _tofloat(shpt.get('shape_pt_lon'))
        n_shape_pts += 1
        if n_shape_pts % 10000 == 0:
            logger.info("%d shape points" % n_shape_pts)
            dao.flush()
        shape = shapes.get(shape_id)
        if shape is None:
            shape = Shape(feed_id, shape_id)
            shapes[shape_id] = shape
        shape_point = ShapePoint(feed_id, shape_id, pt_seq, lat, lon, dist_traveled)
        shape.points.append(shape_point)
    dao.add_all(shapes.values())
    dao.flush()
    logger.info("Imported %d shapes with %d points" % (len(shapes), n_shape_pts))
    

    logger.info("Importing shapes...")
    n_shape_pts = 0
    shape_flush_pt_counter = 0
    shapes = {}
    for shpt in gtfs.shapes():
        shape_id = shpt.get('shape_id')
        pt_seq = _toint(shpt.get('shape_pt_sequence'))
        # This field is optional
        dist_traveled = _tofloat(shpt.get('shape_dist_traveled'), -999999)
        lat = _tofloat(shpt.get('shape_pt_lat'))
        lon = _tofloat(shpt.get('shape_pt_lon'))
        n_shape_pts += 1
        shape_flush_pt_counter += 1
        if n_shape_pts % 10000 == 0:
            logger.info("%d shape points" % n_shape_pts)

        shape = shapes.get(shape_id)
        if shape is None:
            if shape_flush_pt_counter > 100000:
                
                dao.bulk_save_objects(shapes.values())
                for sk in shapes:
                    dao.bulk_save_objects(shapes[sk].points)                
                dao.flush()
                print len(shapes),'shapes and ',shape_flush_pt_counter,'points added and flushed'
                shapes = {}
                shape_flush_pt_counter-=100000

            shape = Shape(feed_id, shape_id)
            shapes[shape_id] = shape

        shape_point = ShapePoint(feed_id, shape_id, pt_seq, lat, lon, dist_traveled)
        shape.points.append(shape_point)

    dao.bulk_save_objects(shapes.values())
    for sk in shapes:
        dao.bulk_save_objects(shapes[sk].points)    
    dao.flush()

    logger.info("Imported %d shapes with %d points" % (len(shapes), n_shape_pts))

    logger.info("Importing trips...")
    n_trips = 0
    trips_q = []
    trip_ids = set()
    for trip in gtfs.trips():
        trip['wheelchair_accessible'] = _toint(trip.get('wheelchair_accessible'), Trip.WHEELCHAIR_UNKNOWN)
        trip['bikes_allowed'] = _toint(trip.get('bikes_allowed'), Trip.BIKES_UNKNOWN)
        cal_id = trip.get('service_id')
        if cal_id not in calendar_ids:
            if lenient:
                logger.error("Calendar ID '%s' in '%s' is invalid. Skipping trip." % (cal_id, trip))
                continue
            else:
                raise KeyError("Calendar ID '%s' in '%s' is invalid." % (cal_id, trip))
        route_id = trip.get('route_id')
        if route_id not in route_ids:
            if lenient:
                logger.error("Route ID '%s' in '%s' is invalid. Skipping trip." % (route_id, trip))
                continue
            else:
                raise KeyError("Route ID '%s' in trip '%s' is invalid." % (route_id, trip))
        trip2 = Trip(feed_id, frequency_generated=False, **trip)
        #dao.add(trip2)
        trips_q.append(trip2)
        if n_trips % 1000 == 0:
            dao.bulk_save_objects(trips_q)
            dao.flush()
            print len(trips_q),'trips saved. Total',n_trips
            trips_q = []

        trip_ids.add(trip.get('trip_id'))
        n_trips += 1
    dao.bulk_save_objects(trips_q)
    dao.flush()
    
    logger.info("Imported %d trips" % n_trips)

    logger.info("Importing stop times...")
    n_stoptimes = 0
    stoptimes_q = []
    for stoptime in gtfs.stop_times():
        stopseq = _toint(stoptime.get('stop_sequence'))
        # Mark times to interpolate later on 
        arrtime = _timetoint(stoptime.get('arrival_time'), -999999)
        deptime = _timetoint(stoptime.get('departure_time'), -999999)
        if arrtime == -999999:
            arrtime = deptime
        if deptime == -999999:
            deptime = arrtime
        interp = arrtime < 0 and deptime < 0
        shpdist = _tofloat(stoptime.get('shape_dist_traveled'), -999999)
        pkptype = _toint(stoptime.get('pickup_type'), StopTime.PICKUP_DROPOFF_REGULAR)
        drptype = _toint(stoptime.get('drop_off_type'), StopTime.PICKUP_DROPOFF_REGULAR)
        trip_id = stoptime.get('trip_id')
        if trip_id not in trip_ids:
            if lenient:
                logger.error("Trip ID '%s' in '%s' is invalid. Skipping stop time." % (trip_id, stoptime))
                continue
            else:
                raise KeyError("Trip ID '%s' in '%s' is invalid." % (trip_id, stoptime))
        stop_id = stoptime.get('stop_id')
        if stop_id not in stop_ids:
            if lenient:
                logger.error("Stop ID '%s' in '%s' is invalid. Skipping stop time." % (stop_id, stoptime))
                continue
            else:
                raise KeyError("Trip ID '%s' in stoptime '%s' is invalid." % (stop_id, stoptime))
        stoptime2 = StopTime(feed_id, trip_id, stop_id,
                stop_sequence=stopseq, arrival_time=arrtime, departure_time=deptime,
                shape_dist_traveled=shpdist, interpolated=interp,
                pickup_type=pkptype, drop_off_type=drptype,
                stop_headsign=stoptime.get('stop_headsign'))
        #dao.add(stoptime2)
        stoptimes_q.append(stoptime2)
        n_stoptimes += 1
        # Commit every now and then
<<<<<<< HEAD
        if n_stoptimes % 50000 == 0:
            dao.bulk_save_objects(stoptimes_q)
            dao.flush()
            logger.info("%d stop times" % n_stoptimes)
            stoptimes_q = []
    dao.bulk_save_objects(stoptimes_q)
=======
        if n_stoptimes % 10000 == 0:
            logger.info("%d stop times" % n_stoptimes)
            dao.flush()
>>>>>>> 7d018dcd
    dao.flush()

<<<<<<< HEAD
    logger.info("Imported %d stop times" % n_stoptimes)
    logger.info("Committing")
    dao.flush()
    dao.commit()
    logger.info("Commit done")

=======
>>>>>>> 7d018dcd
    logger.info("Normalizing shapes...")
    nshapes = 0
    odometer = _Odometer()
    for shape in dao.shapes(fltr=Shape.feed_id == feed_id, prefetch_points=True):
        # Shape will be registered in the normalize
        odometer.normalize_and_register_shape(shape)
        nshapes += 1
        if nshapes % 100 == 0:
            logger.info("%d shapes" % nshapes)
            dao.flush()
    dao.flush()
    logger.info("Normalized %d shapes" % len(shapes))

    logger.info("Normalizing trips...")
    ntrips = 0
    # Process trips and stop times by 1k trips at a time
    for trip in dao.trips(fltr=(Trip.feed_id == feed_id), prefetch_stop_times=False, prefetch_stops=False, batch_size=50):
        stopseq = 0
        n_stoptimes = len(trip.stop_times)
        last_stoptime_with_time = None
        to_interpolate = []
        odometer.reset(trip.shape_id)
        for stoptime in trip.stop_times:
            stoptime.stop_sequence = stopseq
            stoptime.shape_dist_traveled = odometer.dist_traveled(trip.shape_id, stoptime.stop,
                        stoptime.shape_dist_traveled if stoptime.shape_dist_traveled != -999999 else None)
            if stopseq == 0:
                # Force first arrival time to NULL
                stoptime.arrival_time = None
            if stopseq == n_stoptimes - 1:
                # Force last departure time to NULL
                stoptime.departure_time = None
            if stoptime.interpolated:
                to_interpolate.append(stoptime)
            else:
                if len(to_interpolate) > 0:
                    # Interpolate
                    if last_stoptime_with_time is None:
                        logger.error("Cannot interpolate missing time at trip start: %s" % trip)
                        for stti in to_interpolate:
                            # Use first defined time as fallback value.
                            stti.arrival_time = stoptime.arrival_time
                            stti.departure_time = stoptime.arrival_time
                    else:
                        tdist = stoptime.shape_dist_traveled - last_stoptime_with_time.shape_dist_traveled
                        ttime = stoptime.arrival_time - last_stoptime_with_time.departure_time
                        for stti in to_interpolate:
                            fdist = stti.shape_dist_traveled - last_stoptime_with_time.shape_dist_traveled
                            t = last_stoptime_with_time.departure_time + ttime * fdist // tdist
                            stti.arrival_time = t
                            stti.departure_time = t
                to_interpolate = []
                last_stoptime_with_time = stoptime
            stopseq += 1

        if len(to_interpolate) > 0:
            # Should not happen, but handle the case, we never know
            if last_stoptime_with_time is None:
                logger.error("Cannot interpolate missing time, no time at all: %s" % trip)
                # Keep times NULL (TODO: or remove the trip?)
            else:
                logger.error("Cannot interpolate missing time at trip end: %s" % trip)
                for stti in to_interpolate:
                    # Use last defined time as fallback value
                    stti.arrival_time = last_stoptime_with_time.departure_time
                    stti.departure_time = last_stoptime_with_time.departure_time

        ntrips += 1
        if ntrips % 100 == 0:
            logger.info("%d trips" % ntrips)
            dao.flush()
    dao.flush()
    logger.info("Normalized %d trips" % ntrips)
    # odometer._debug_cache()

    # Note: we expand frequencies *after* normalization
    # for performances purpose only: that minimize the
    # number of trips to normalize. We can do that since
    # the expansion is neutral trip-normalization-wise.
    logger.info("Expanding frequencies...")
    n_freq = 0
    n_exp_trips = 0
    trips_to_delete = []
    for frequency in gtfs.frequencies():
        trip_id = frequency.get('trip_id')
        if trip_id not in trip_ids:
            if lenient:
                logger.error("Trip ID '%s' in '%s' is invalid. Skipping frequency." % (trip_id, frequency))
                continue
            else:
                raise KeyError("Trip ID '%s' in '%s' is invalid." % (trip_id, frequency))
        trip = dao.trip(trip_id, feed_id=feed_id)
        start_time = _timetoint(frequency.get('start_time'))
        end_time = _timetoint(frequency.get('end_time'))
        headway_secs = _toint(frequency.get('headway_secs'))
        exact_times = _toint(frequency.get('exact_times'), Trip.TIME_APPROX)
        for trip_dep_time in range(start_time, end_time, headway_secs):
            # Here we assume departure time are all different.
            # That's a requirement in the GTFS specs, but this may break.
            # TODO Make the expanded trip ID generation parametrable.
            trip_id2 = trip.trip_id + "@" + fmttime(trip_dep_time)
            trip2 = Trip(feed_id, trip_id2, trip.route_id, trip.service_id,
                         wheelchair_accessible=trip.wheelchair_accessible,
                         bikes_allowed=trip.bikes_allowed,
                         exact_times=exact_times,
                         frequency_generated=True,
                         trip_headsign=trip.trip_headsign,
                         trip_short_name=trip.trip_short_name,
                         direction_id=trip.direction_id,
                         block_id=trip.block_id)
            trip2.stop_times = []
            base_time = trip.stop_times[0].departure_time
            for stoptime in trip.stop_times:
                arrtime = None if stoptime.arrival_time is None else stoptime.arrival_time - base_time + trip_dep_time
                deptime = None if stoptime.departure_time is None else stoptime.departure_time - base_time + trip_dep_time
                stoptime2 = StopTime(feed_id, trip_id2, stoptime.stop_id, stoptime.stop_sequence,
                            arrival_time=arrtime,
                            departure_time=deptime,
                            shape_dist_traveled=stoptime.shape_dist_traveled,
                            interpolated=stoptime.interpolated,
                            timepoint=stoptime.timepoint,
                            pickup_type=stoptime.pickup_type,
                            drop_off_type=stoptime.drop_off_type)
                trip2.stop_times.append(stoptime2)
            n_exp_trips += 1
            # This will add the associated stop times
            dao.add(trip2)
        # Do not delete trip now, as two frequency can refer to same trip
        trips_to_delete.append(trip)
        n_freq += 1
    for trip in trips_to_delete:
        # This also delete the associated stop times
        dao.delete(trip)
    dao.flush()
    dao.commit()
    logger.info("Expanded %d frequencies to %d trips." % (n_freq, n_exp_trips))

    logger.info("Feed '%s': import done." % feed_id)<|MERGE_RESOLUTION|>--- conflicted
+++ resolved
@@ -542,29 +542,20 @@
         stoptimes_q.append(stoptime2)
         n_stoptimes += 1
         # Commit every now and then
-<<<<<<< HEAD
         if n_stoptimes % 50000 == 0:
             dao.bulk_save_objects(stoptimes_q)
+            logger.info("%d stop times" % n_stoptimes)
             dao.flush()
-            logger.info("%d stop times" % n_stoptimes)
             stoptimes_q = []
     dao.bulk_save_objects(stoptimes_q)
-=======
-        if n_stoptimes % 10000 == 0:
-            logger.info("%d stop times" % n_stoptimes)
-            dao.flush()
->>>>>>> 7d018dcd
-    dao.flush()
-
-<<<<<<< HEAD
+    dao.flush()
+
     logger.info("Imported %d stop times" % n_stoptimes)
     logger.info("Committing")
     dao.flush()
     dao.commit()
     logger.info("Commit done")
 
-=======
->>>>>>> 7d018dcd
     logger.info("Normalizing shapes...")
     nshapes = 0
     odometer = _Odometer()
